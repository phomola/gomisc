--- conflicted
+++ resolved
@@ -2,14 +2,10 @@
 
 go 1.23.0
 
-<<<<<<< HEAD
-require github.com/stretchr/testify v1.11.0
-=======
 require (
-	github.com/fealsamh/go-utils v0.1.46
-  github.com/stretchr/testify v1.11.0
+	github.com/fealsamh/go-utils v0.1.51
+	github.com/stretchr/testify v1.11.0
 )
->>>>>>> 72515281
 
 require (
 	github.com/davecgh/go-spew v1.1.1 // indirect
